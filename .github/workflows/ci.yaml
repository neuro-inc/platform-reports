name: Continuous Integration

on:
  push:
  release:
    types: [published]
    tags:
      - "*"

jobs:
#  test:
#    name: Run tests
#    runs-on: ubuntu-latest
#    env:
#      PIP_EXTRA_INDEX_URL: ${{ format('https://{0}:{1}@{2}/{0}/{3}', secrets.DEVPI_USER, secrets.DEVPI_PASS, secrets.DEVPI_HOST, secrets.DEVPI_INDEX) }}
#    steps:
#      - name: Checkout commit
#        uses: actions/checkout@v2
#      - name: Install python
#        uses: actions/setup-python@v2
#        with:
#          python-version: "3.8"
#      - name: Cache packages
#        uses: actions/cache@v1
#        with:
#          path: ~/.cache/pip
#          key: ${{ runner.os }}-py-3.8-${{ hashFiles('requirements/*.txt') }}-${{ hashFiles('setup.py') }}
#      - name: Install dependencies
#        run: make setup
#      - name: Lint
#        run: make lint
#      - name: Run unit tests
#        run: make test_unit
#      - name: Configure AWS credentials
#        uses: aws-actions/configure-aws-credentials@v1
#        with:
#          aws-access-key-id: ${{ secrets.AWS_ACCESS_KEY_ID }}
#          aws-secret-access-key: ${{ secrets.AWS_SECRET_ACCESS_KEY }}
#          aws-region: ${{ secrets.AWS_REGION }}
#      - name: Login to AWS ECR
#        uses: aws-actions/amazon-ecr-login@v1
#      - name: Run integration tests
#        run: make test_integration

  deploy_dev:
    name: Deploy on dev
    runs-on: ubuntu-latest
#    needs: test
    if: github.ref == 'refs/heads/master'
    env:
      PIP_EXTRA_INDEX_URL: ${{ format('https://{0}:{1}@{2}/{0}/{3}', secrets.DEVPI_USER, secrets.DEVPI_PASS, secrets.DEVPI_HOST, secrets.DEVPI_INDEX) }}
      AWS_ACCOUNT_ID: ${{ secrets.AWS_ACCOUNT_ID }}
      AWS_REGION: ${{ secrets.AWS_REGION }}
      CLUSTER_NAME: ${{ secrets.AWS_DEV_CLUSTER_NAME }}
      HELM_ENV: dev
      HELM_VERSION: ${{ secrets.HELM_VERSION }}
      CLOUD_PROVIDER: aws
    steps:
      - name: Checkout commit
        uses: actions/checkout@v2
      - name: Set tag
        run: echo ::set-env name=TAG::$GITHUB_SHA
      - name: Configure AWS credentials
        uses: aws-actions/configure-aws-credentials@v1
        with:
          aws-access-key-id: ${{ secrets.AWS_ACCESS_KEY_ID }}
          aws-secret-access-key: ${{ secrets.AWS_SECRET_ACCESS_KEY }}
          aws-region: ${{ secrets.AWS_REGION }}
      - name: Login to AWS ECR
        uses: aws-actions/amazon-ecr-login@v1
<<<<<<< HEAD
      - name: Push image to ECR
        run: make docker_push
      - name: Update kube config
        run: make eks_login
      - name: Install helm
        run: make helm_install
      - name: Deploy to kubernetes
        run: make helm_deploy

  deploy_dev_azure:
    name: Deploy on dev Azure
=======
      - name: Start minikube
        run: |
          ./minikube.sh install
          ./minikube.sh start
      - name: Run integration tests
        run: make test_integration
  deploy_dev:
    name: Deploy on dev
>>>>>>> 1030faa2
    runs-on: ubuntu-latest
#    needs: test
    if: github.ref == 'refs/heads/deploy-to-azure'
    env:
      PIP_EXTRA_INDEX_URL: ${{ format('https://{0}:{1}@{2}/{0}/{3}', secrets.DEVPI_USER, secrets.DEVPI_PASS, secrets.DEVPI_HOST, secrets.DEVPI_INDEX) }}
      AZURE_DEV_ACR_NAME: ${{ secrets.AZURE_DEV_ACR_NAME }}
      AZURE_DEV_REGION: ${{ secrets.AZURE_DEV_REGION }}
      AZURE_DEV_RG_NAME: ${{ secrets.AZURE_DEV_RG_NAME }}
      CLUSTER_NAME: dev
      HELM_ENV: dev
      HELM_VERSION: ${{ secrets.HELM_VERSION }}
      CLOUD_PROVIDER: azure
    steps:
      - name: Checkout commit
        uses: actions/checkout@v2
      - name: Set tag
        run: echo ::set-env name=TAG::$GITHUB_SHA
      - name: Configure Azure credentials
        uses: azure/login@v1.1
        with:
          creds: ${{secrets.AZURE_CREDENTIALS}}
      - name: Login to Azure ACR
        uses: azure/docker-login@v1
        with:
          login-server: ${{ secrets.AZURE_DEV_ACR_SERVER }}
          username: ${{ secrets.AZURE_DEV_ACR_USERNAME }}
          password: ${{ secrets.AZURE_DEV_ACR_PASSWORD }}
      - name: Push image to ECR
        run: make docker_push
      - name: Update kube config
        run: make aks_login
      - name: Install helm
        run: make helm_install
      - name: Deploy to kubernetes
        run: make helm_deploy

  release:
    name: Release package
    runs-on: ubuntu-latest
#    needs: test
    if: github.event_name == 'release'
    env:
      PIP_EXTRA_INDEX_URL: ${{ format('https://{0}:{1}@{2}/{0}/{3}', secrets.DEVPI_USER, secrets.DEVPI_PASS, secrets.DEVPI_HOST, secrets.DEVPI_INDEX) }}
      ARTIFACTORY_USERNAME: ${{ secrets.ARTIFACTORY_USERNAME }}
      ARTIFACTORY_PASSWORD: ${{ secrets.ARTIFACTORY_PASSWORD }}
      ARTIFACTORY_DOCKER_REPO: ${{ secrets.ARTIFACTORY_DOCKER_REPO }}
      ARTIFACTORY_HELM_REPO: ${{ secrets.ARTIFACTORY_HELM_REPO }}
      IMAGE_BASE_REPO: ${{ secrets.ARTIFACTORY_DOCKER_REPO }}
      HELM_VERSION: ${{ secrets.HELM_VERSION }}
    steps:
      - name: Checkout commit
        uses: actions/checkout@v2
      - name: Set tag
        run: echo ::set-env name=TAG::${GITHUB_REF#refs/tags/}
      - name: Push image to Artifactory
        run: |
          make artifactory_docker_login
          make docker_push
      - name: Install helm
        run: |
          make helm_install
          make artifactory_helm_plugin_install
          make artifactory_helm_repo_add
      - name: Push helm package to Artifactory
        run: make artifactory_helm_push<|MERGE_RESOLUTION|>--- conflicted
+++ resolved
@@ -8,53 +8,55 @@
       - "*"
 
 jobs:
-#  test:
-#    name: Run tests
-#    runs-on: ubuntu-latest
-#    env:
-#      PIP_EXTRA_INDEX_URL: ${{ format('https://{0}:{1}@{2}/{0}/{3}', secrets.DEVPI_USER, secrets.DEVPI_PASS, secrets.DEVPI_HOST, secrets.DEVPI_INDEX) }}
-#    steps:
-#      - name: Checkout commit
-#        uses: actions/checkout@v2
-#      - name: Install python
-#        uses: actions/setup-python@v2
-#        with:
-#          python-version: "3.8"
-#      - name: Cache packages
-#        uses: actions/cache@v1
-#        with:
-#          path: ~/.cache/pip
-#          key: ${{ runner.os }}-py-3.8-${{ hashFiles('requirements/*.txt') }}-${{ hashFiles('setup.py') }}
-#      - name: Install dependencies
-#        run: make setup
-#      - name: Lint
-#        run: make lint
-#      - name: Run unit tests
-#        run: make test_unit
-#      - name: Configure AWS credentials
-#        uses: aws-actions/configure-aws-credentials@v1
-#        with:
-#          aws-access-key-id: ${{ secrets.AWS_ACCESS_KEY_ID }}
-#          aws-secret-access-key: ${{ secrets.AWS_SECRET_ACCESS_KEY }}
-#          aws-region: ${{ secrets.AWS_REGION }}
-#      - name: Login to AWS ECR
-#        uses: aws-actions/amazon-ecr-login@v1
-#      - name: Run integration tests
-#        run: make test_integration
-
+  test:
+    name: Run tests
+    runs-on: ubuntu-latest
+    env:
+      PIP_EXTRA_INDEX_URL: ${{ format('https://{0}:{1}@{2}/{0}/{3}', secrets.DEVPI_USER, secrets.DEVPI_PASS, secrets.DEVPI_HOST, secrets.DEVPI_INDEX) }}
+    steps:
+      - name: Checkout commit
+        uses: actions/checkout@v2
+      - name: Install python
+        uses: actions/setup-python@v2
+        with:
+          python-version: "3.8"
+      - name: Cache packages
+        uses: actions/cache@v1
+        with:
+          path: ~/.cache/pip
+          key: ${{ runner.os }}-py-3.8-${{ hashFiles('requirements/*.txt') }}-${{ hashFiles('setup.py') }}
+      - name: Install dependencies
+        run: make setup
+      - name: Lint
+        run: make lint
+      - name: Run unit tests
+        run: make test_unit
+      - name: Configure AWS credentials
+        uses: aws-actions/configure-aws-credentials@v1
+        with:
+          aws-access-key-id: ${{ secrets.AWS_ACCESS_KEY_ID }}
+          aws-secret-access-key: ${{ secrets.AWS_SECRET_ACCESS_KEY }}
+          aws-region: ${{ secrets.AWS_REGION }}
+      - name: Login to AWS ECR
+        uses: aws-actions/amazon-ecr-login@v1
+      - name: Start minikube
+        run: |
+          ./minikube.sh install
+          ./minikube.sh start
+      - name: Run integration tests
+        run: make test_integration
   deploy_dev:
     name: Deploy on dev
     runs-on: ubuntu-latest
-#    needs: test
+    needs: test
     if: github.ref == 'refs/heads/master'
     env:
       PIP_EXTRA_INDEX_URL: ${{ format('https://{0}:{1}@{2}/{0}/{3}', secrets.DEVPI_USER, secrets.DEVPI_PASS, secrets.DEVPI_HOST, secrets.DEVPI_INDEX) }}
       AWS_ACCOUNT_ID: ${{ secrets.AWS_ACCOUNT_ID }}
       AWS_REGION: ${{ secrets.AWS_REGION }}
-      CLUSTER_NAME: ${{ secrets.AWS_DEV_CLUSTER_NAME }}
+      AWS_CLUSTER_NAME: ${{ secrets.AWS_DEV_CLUSTER_NAME }}
       HELM_ENV: dev
       HELM_VERSION: ${{ secrets.HELM_VERSION }}
-      CLOUD_PROVIDER: aws
     steps:
       - name: Checkout commit
         uses: actions/checkout@v2
@@ -68,7 +70,6 @@
           aws-region: ${{ secrets.AWS_REGION }}
       - name: Login to AWS ECR
         uses: aws-actions/amazon-ecr-login@v1
-<<<<<<< HEAD
       - name: Push image to ECR
         run: make docker_push
       - name: Update kube config
@@ -77,59 +78,10 @@
         run: make helm_install
       - name: Deploy to kubernetes
         run: make helm_deploy
-
-  deploy_dev_azure:
-    name: Deploy on dev Azure
-=======
-      - name: Start minikube
-        run: |
-          ./minikube.sh install
-          ./minikube.sh start
-      - name: Run integration tests
-        run: make test_integration
-  deploy_dev:
-    name: Deploy on dev
->>>>>>> 1030faa2
-    runs-on: ubuntu-latest
-#    needs: test
-    if: github.ref == 'refs/heads/deploy-to-azure'
-    env:
-      PIP_EXTRA_INDEX_URL: ${{ format('https://{0}:{1}@{2}/{0}/{3}', secrets.DEVPI_USER, secrets.DEVPI_PASS, secrets.DEVPI_HOST, secrets.DEVPI_INDEX) }}
-      AZURE_DEV_ACR_NAME: ${{ secrets.AZURE_DEV_ACR_NAME }}
-      AZURE_DEV_REGION: ${{ secrets.AZURE_DEV_REGION }}
-      AZURE_DEV_RG_NAME: ${{ secrets.AZURE_DEV_RG_NAME }}
-      CLUSTER_NAME: dev
-      HELM_ENV: dev
-      HELM_VERSION: ${{ secrets.HELM_VERSION }}
-      CLOUD_PROVIDER: azure
-    steps:
-      - name: Checkout commit
-        uses: actions/checkout@v2
-      - name: Set tag
-        run: echo ::set-env name=TAG::$GITHUB_SHA
-      - name: Configure Azure credentials
-        uses: azure/login@v1.1
-        with:
-          creds: ${{secrets.AZURE_CREDENTIALS}}
-      - name: Login to Azure ACR
-        uses: azure/docker-login@v1
-        with:
-          login-server: ${{ secrets.AZURE_DEV_ACR_SERVER }}
-          username: ${{ secrets.AZURE_DEV_ACR_USERNAME }}
-          password: ${{ secrets.AZURE_DEV_ACR_PASSWORD }}
-      - name: Push image to ECR
-        run: make docker_push
-      - name: Update kube config
-        run: make aks_login
-      - name: Install helm
-        run: make helm_install
-      - name: Deploy to kubernetes
-        run: make helm_deploy
-
   release:
     name: Release package
     runs-on: ubuntu-latest
-#    needs: test
+    needs: test
     if: github.event_name == 'release'
     env:
       PIP_EXTRA_INDEX_URL: ${{ format('https://{0}:{1}@{2}/{0}/{3}', secrets.DEVPI_USER, secrets.DEVPI_PASS, secrets.DEVPI_HOST, secrets.DEVPI_INDEX) }}
