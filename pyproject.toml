--- conflicted
+++ resolved
@@ -21,11 +21,7 @@
 ]
 
 [tool.poetry.dependencies]
-<<<<<<< HEAD
 python = ">=3.12,<4.0"
-=======
-python = ">=3.11,<4.0"
->>>>>>> 7691f194
 aiobotocore = "2.24.0"
 aiohttp-apispec = "2.2.3"
 aiohttp = { version = "3.12.15", extras = ["speedups"] }
