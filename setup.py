from setuptools import find_packages, setup


setup_requires = ("setuptools_scm",)
install_requires = (
    "neuro_auth_client==21.1.6",
    "platform_config_client==21.1.4",
    "neuromation==20.12.7",
    "platform-logging==0.3",
    "aiohttp==3.7.3",
    "python-jose==3.2.0",
    "lark-parser==0.11.2",
<<<<<<< HEAD
    "aiobotocore==1.2.0",
    "google-api-python-client==2.0.2",
=======
    "aiobotocore==1.2.2",
    "google-api-python-client==1.12.8",
>>>>>>> 66f0ccb4
)

setup(
    name="platform_reports",
    url="https://github.com/neuromation/platform-reports",
    use_scm_version={
        "git_describe_command": "git describe --dirty --tags --long --match v*.*.*",
    },
    packages=find_packages(),
    python_requires=">=3.7",
    setup_requires=setup_requires,
    install_requires=install_requires,
    entry_points={
        "console_scripts": [
            "metrics-server=platform_reports.api:run_metrics_server",
            "prometheus-proxy=platform_reports.api:run_prometheus_proxy",
            "grafana-proxy=platform_reports.api:run_grafana_proxy",
        ]
    },
    zip_safe=False,
)<|MERGE_RESOLUTION|>--- conflicted
+++ resolved
@@ -10,13 +10,8 @@
     "aiohttp==3.7.3",
     "python-jose==3.2.0",
     "lark-parser==0.11.2",
-<<<<<<< HEAD
-    "aiobotocore==1.2.0",
+    "aiobotocore==1.2.2",
     "google-api-python-client==2.0.2",
-=======
-    "aiobotocore==1.2.2",
-    "google-api-python-client==1.12.8",
->>>>>>> 66f0ccb4
 )
 
 setup(
